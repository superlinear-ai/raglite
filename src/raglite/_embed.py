--- conflicted
+++ resolved
@@ -238,22 +238,18 @@
 ) -> FloatMatrix:
     """Embed a list of text strings in batches."""
     config = config or RAGLiteConfig()
-<<<<<<< HEAD
 
     # Create batches based on model type
     if config.embedder.startswith("text-embedding"):  # OpenAI defaults
         batches = _create_token_aware_batches(strings, config.embedder)
     else:
         # Original fixed batching for non-OpenAI models
-        batch_size = 128
+        batch_size = 96
         batches = [
             strings[i : i + batch_size] for i in range(0, len(strings), batch_size)
         ]
 
     # Process batches with progress bar if multiple batches
-=======
-    batch_size = 96
->>>>>>> 17cf038a
     batch_range = (
         partial(trange, desc="Embedding", unit="batch", dynamic_ncols=True)
         if len(batches) > 1
