--- conflicted
+++ resolved
@@ -11,11 +11,13 @@
 from sqlalchemy.engine import URL
 
 from raglite._lazy_llama import llama_supports_gpu_offload
-<<<<<<< HEAD
-from raglite._typing import ChunkId, ChunkMetadataFunction, DocumentMetadataFunction, SearchMethod
-=======
-from raglite._typing import ChunkId, MetadataFilter, SearchMethod
->>>>>>> c4a5fb7a
+from raglite._typing import (
+    ChunkId,
+    ChunkMetadataFunction,
+    DocumentMetadataFunction,
+    MetadataFilter,
+    SearchMethod,
+)
 
 # Suppress rerankers output on import until [1] is fixed.
 # [1] https://github.com/AnswerDotAI/rerankers/issues/36
